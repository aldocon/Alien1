(* Code generator for Fasto *)

module CodeGen

(*
    compile : TypedProg -> Mips.Instruction list

    (* for debugging *)
    compileExp : TypedExp
              -> SymTab<Mips.reg>
              -> Mips.reg
              -> Mips.Instruction list
*)

open AbSyn

exception MyError of string * Position

type VarTable = SymTab.SymTab<Mips.reg>

(* Name generator for labels and temporary symbolic registers *)
(* Example usage: val tmp = newName "tmp"  (* might produce _tmp_5_ *) *)
let counter : int ref = ref 0

let newName reg_name =
    let _ = counter := !counter + 1
    let n = string (!counter)
    "_" + reg_name + "_" + n + "_"

(* Number to text with "normal" sign symbol *)
let makeConst n = if n >= 0 then string n
                  else "-" + string (-n)

(* Table storing all string literals, with labels given to them *)
let stringTable : ((Mips.addr*string) list) ref = ref []
(* could also contain "\n", ",", "Index out of bounds in line ", but the
   format is a bit different (length and dummy pointer come first) *)

(* Building a string in the heap, including initialisation code *)
let buildString  ( label : Mips.addr
                 , str   : string
                 ) : (Mips.Instruction list * Mips.Instruction list) =
    let data = [ Mips.ALIGN "2"   (* means: word-align *)
               ; Mips.LABEL label (* pointer *)
               ; Mips.SPACE "4"   (* size(int) *)
               ; Mips.ASCIIZ str]
    let initR = label + "_init"
    let addrR = label + "_addr"
    let initcode = [ Mips.LA(addrR, label)
                   ; Mips.LI(initR, makeConst (String.length str))
                   ; Mips.SW(initR, addrR, makeConst 0) ]
    (initcode, data)

(* Link register *)
let RA = "31"
(* Register for stack pointer *)
let SP = "29"
(* Register for heap pointer *)
let HP = "28"

(* Suggested register division *)
let minReg = 2       (* lowest usable register *)
let maxCaller = 15   (* highest caller-saves register *)
let maxReg = 25      (* highest allocatable register *)

(* Determine the size of an element in an array based on its type *)
type ElemSize = One | Four

let getElemSize (tp : Type) : ElemSize =
    match tp with
      | Char  -> One
      | Bool  -> One
      | other -> Four

let elemSizeToInt (elmsz : ElemSize) : int =
    match elmsz with
      | One  -> 1
      | Four -> 4

(* Pick the correct store instruction from the element size. *)
let mipsStore elem_size = match elem_size with
                            | One  -> Mips.SB
                            | Four -> Mips.SW

(* generates the code to check that the array index is within bounds *)
let checkBounds  ( arr_beg : Mips.reg
                 , ind_reg : Mips.reg
                 , (line : int, c : int)
                 ) : Mips.Instruction list =
    let size_reg = newName "size_reg"
    let tmp_reg  = newName "tmp_reg"
    let err_lab  = newName "error_lab"
    let safe_lab = newName "safe_lab"
    [ Mips.LW(size_reg, arr_beg, "0")
    ; Mips.BGEZ(ind_reg, safe_lab)
    ; Mips.LABEL(err_lab)
    ; Mips.LI("5", makeConst line)
    ; Mips.J "_IllegalArrSizeError_"
    ; Mips.LABEL(safe_lab)
    ; Mips.SUB(tmp_reg, ind_reg, size_reg)
    ; Mips.BGEZ(tmp_reg, err_lab)
    ]

(* dynalloc(size_reg, place, ty) generates code for allocating arrays of heap
   memory by incrementing the HP register (heap pointer) by a number of words.
   The arguments for this function are as follows:

     size_reg: contains the logical array size (number of array elements)
     place: will contain the address of new allocation (old HP)
     ty: char/bool elements take 1 byte, int elements take 4 bytes
 *)
let dynalloc (size_reg : Mips.reg,
              place    : Mips.reg,
              ty       : Type     )
            : Mips.Instruction list =
    let tmp_reg = newName "tmp"

    (* Use old HP as allocation address. *)
    let code1 = [ Mips.MOVE (place, HP) ]

    (* For char/bool: Align address to 4-byte boundary by rounding up. *)
    (*                (By adding 3 and rounding down using SRA/SLL.) *)
    (* For int and arrays: Multiply logical size by 4, no alignment. *)
    let code2 =
        if ty = Char || ty = Bool
        then [ Mips.ADDI(tmp_reg, size_reg, "3")
             ; Mips.SRA (tmp_reg, tmp_reg, "2")
             ; Mips.SLL (tmp_reg, tmp_reg, "2") ]
        else [ Mips.SLL (tmp_reg, size_reg, "2") ]

    (* Make space for array size (+4). Increase HP. *)
    (* Save size of allocation in header. *)
    let code3 =
        [ Mips.ADDI (tmp_reg, tmp_reg, "4")
        ; Mips.ADD (HP, HP, tmp_reg)
        ; Mips.SW (size_reg, place, "0") ]

    code1 @ code2 @ code3

(* Pushing arguments on the stack: *)
(* For each register 'r' in 'rs', copy them to registers from
'firstReg' and counting up. Return the full code and the next unused
register (firstReg + num_args).  *)
let applyRegs  ( fid  : Mips.addr
               , args : Mips.reg list
               , place: Mips.reg
               , pos  : Position )
             : Mips.Instruction list =
    let regs_num = List.length args
    let caller_regs = List.map (fun n -> makeConst (n + minReg)) [0..regs_num-1]
                   // List.tabulate (regs_num, fun n -> makeConst (n + minReg))
        (* zipWith Mips.MOVE =
           zipWith (fun (regDest, regSrc) -> Mips.MOVE (regDest, regSrc)) *)
    let move_code = List.map Mips.MOVE (List.zip caller_regs args)
    if regs_num > maxCaller - minReg
    then raise (MyError("Number of arguments passed to " + fid +
                        " exceeds number of caller registers", pos))
    else move_code @ [ Mips.JAL(fid,caller_regs); Mips.MOVE(place, "2") ]


(* Compile 'e' under bindings 'vtable', putting the result in its 'place'. *)
let rec compileExp  (e      : TypedExp)
                    (vtable : VarTable)
                    (place  : Mips.reg)
                    : Mips.Instruction list =
  match e with
  | Constant (IntVal n, pos) ->
      if n < 0 then
          compileExp (Negate (Constant (IntVal (-n), pos), pos)) vtable place
      else if n < 32768 then
          [ Mips.LI (place, makeConst n) ]
      else
        [ Mips.LUI (place, makeConst (n / 65536))
        ; Mips.ORI (place, place, makeConst (n % 65536)) ]
  | Constant (BoolVal b, pos) ->
      (* TODO project task 1: represent `true`/`false` values as `1`/`0` *)
      if b then 
        [ Mips.LI (place, makeConst 1) ]
      else
        [ Mips.LI (place, makeConst 0) ]

  | Constant (CharVal c, pos) -> [ Mips.LI (place, makeConst (int c)) ]

  (* Create/return a label here, collect all string literals of the program
     (in stringTable), and create them in the data section before the heap
     (Mips.ASCIIZ) *)
  | StringLit (strLit, pos) ->
    (* Convert string literal into label; only use valid characters. *)
    let normalChars0 = //String.filter System.Char.IsLetterOrDigit strLit
            String.map (fun c -> if System.Char.IsLetterOrDigit c then c else 'a') strLit
    let normalChars  = normalChars0 + "__str__"
    let label = newName (normalChars.Substring (0, 7))
    let ()    = stringTable := (label, strLit)::(!stringTable)
    [ Mips.LA (place, label)
    ; Mips.COMMENT (label + ": string \"" + toCString strLit + "\"") ]

  | Constant (ArrayVal (vs, tp), pos) ->
    (* Create corresponding ArrayLit expression to re-use code. *)
    let arraylit = ArrayLit (List.map (fun v -> Constant (v, pos)) vs, tp, pos)
    compileExp arraylit vtable place

  | ArrayLit (elems, tp, pos) ->
    let elem_size = getElemSize tp
    let size_reg  = newName "size_reg"
    let addr_reg  = newName "addr_reg"
    let tmp_reg   = newName "tmp_reg"

    (* Store size of literal in size_reg, dynamically allocate that. *)
    (* Let addr_reg contain the address for the first array element. *)
    let header  = [ Mips.LI (size_reg, makeConst (List.length elems)) ]  @
                  dynalloc (size_reg, place, tp) @
                  [ Mips.ADDI (addr_reg, place, "4") ]

    let compileElem elem_exp =
            let elem_code = compileExp elem_exp vtable tmp_reg
            let storeInst = match elem_size with
                              | One  -> Mips.SB
                              | Four -> Mips.SW
            elem_code @
            [ storeInst (tmp_reg, addr_reg, "0")
            ; Mips.ADDI (addr_reg, addr_reg,
                         makeConst (elemSizeToInt elem_size)) ]

    let elems_code = List.concat (List.map compileElem elems)
    header @ elems_code

  | Var (vname, pos) ->
      match SymTab.lookup vname vtable with
        | None          -> raise (MyError ("Name " + vname + " not found", pos))
        | Some reg_name -> [Mips.MOVE (place, reg_name)]

  | Plus (e1, e2, pos) ->
      let t1 = newName "plus_L"
      let t2 = newName "plus_R"
      let code1 = compileExp e1 vtable t1
      let code2 = compileExp e2 vtable t2
      code1 @ code2 @ [Mips.ADD (place,t1,t2)]

  | Minus (e1, e2, pos) ->
      let t1 = newName "minus_L"
      let t2 = newName "minus_R"
      let code1 = compileExp e1 vtable t1
      let code2 = compileExp e2 vtable t2
      code1 @ code2 @ [Mips.SUB (place,t1,t2)]

  (* TODO project task 1:
        Look in `AbSyn.fs` for the expression constructors `Times`, ...
        `Times` and `Divide` are very similar to `Plus`/`Minus`
        `Not` and `Negate` are simpler; you can use `Mips.XORI` for `Not`
  *)
  | Times (e1, e2, pos) ->
      let t1 = newName "times_L"
      let t2 = newName "times_R"
      let code1 = compileExp e1 vtable t1
      let code2 = compileExp e2 vtable t2
      code1 @ code2 @ [Mips.MUL (place,t1,t2)]

  | Divide (e1, e2, pos) ->
      let t1 = newName "divide_L"
      let t2 = newName "divide_R"
      let code1 = compileExp e1 vtable t1
      let code2 = compileExp e2 vtable t2
      code1 @ code2 @ [Mips.DIV (place,t1,t2)]

  | Not (e1, pos) ->      
      let t1 = newName "not"
      let code1 = compileExp e1 vtable t1
      code1 @ [Mips.XORI (place,t1,makeConst 1)]

  | Negate (e1, pos) ->
      let t1 = newName "not"
      let code1 = compileExp e1 vtable t1
      code1 @ [Mips.SUB (place,makeConst 0, t1)]

  | Let (dec, e1, pos) ->
      let (code1, vtable1) = compileDec dec vtable
      let code2 = compileExp e1 vtable1 place
      code1 @ code2

  | If (e1, e2, e3, pos) ->
      let thenLabel = newName "then"
      let elseLabel = newName "else"
      let endLabel = newName "endif"
      let code1 = compileCond e1 vtable thenLabel elseLabel
      let code2 = compileExp e2 vtable place
      let code3 = compileExp e3 vtable place
      code1 @ [Mips.LABEL thenLabel] @ code2  @
        [ Mips.J endLabel; Mips.LABEL elseLabel ] @
        code3 @ [Mips.LABEL endLabel]

  | Apply (f, args, pos) ->
      (* Convention: args in regs (2..15), result in reg 2 *)
      let compileArg arg =
            let arg_reg = newName "arg"
            (arg_reg, compileExp arg vtable arg_reg)
      let (arg_regs, argcode) = List.unzip (List.map compileArg args)
      let applyCode = applyRegs(f, arg_regs, place, pos)
      List.concat argcode @  (* Evaluate args *)
                  applyCode  (* Jump to function and store result in place *)

  (* dirty I/O. Read and Write: supported for basic types: Int, Char,
     Bool via system calls. Write of an Array(Chars) is also
     supported. The others are the user's responsibility.
  *)
  | Read(tp, pos) ->
      match tp with
        | Int  -> [ Mips.JAL ("getint",["2"])
                  ; Mips.MOVE(place,"2")
                  ]
        | Char -> [ Mips.JAL ("getchar", ["2"])
                  ; Mips.MOVE(place, "2")
                  ]
        | Bool ->
          let tl = newName "true_lab"
          let fl = newName "false_lab"
          let ml = newName "merge_lab"
          let v  = newName "bool_var"
          [ Mips.JAL ("getint", ["2"])
          ; Mips.MOVE(v, "2")
          ; Mips.BEQ (v,"0",fl)
          ; Mips.J tl
          ; Mips.LABEL fl
          ; Mips.MOVE(place, "0")
          ; Mips.J ml
          ; Mips.LABEL tl
          ; Mips.LI (place, "1")
          ; Mips.J ml
          ; Mips.LABEL ml
          ]
        | _ -> raise (MyError("Read on an incompatible type: " + ppType tp, pos))

  | Write(e, tp, pos) ->
    let tmp = newName "tmp"
    let codeexp = compileExp e vtable tmp @ [ Mips.MOVE (place, tmp) ]
    match tp with
      | Int  -> codeexp @ [ Mips.MOVE("2",place); Mips.JAL("putint", ["2"]) ]
      | Char -> codeexp @ [ Mips.MOVE("2",place); Mips.JAL("putchar",["2"]) ]
      | Bool ->
          let tlab = newName "wBoolF"
          codeexp @
           [ Mips.LA ("2","_true")
           ; Mips.BNE (place,"0",tlab)
           ; Mips.LA ("2","_false")
           ; Mips.LABEL tlab
           ; Mips.JAL("putstring", ["2"])
           ]

      | Array Char ->
           codeexp @ [ Mips.MOVE ("2", tmp)
                     ; Mips.JAL("putstring", ["2"]) ]

      | Array elem_type -> (* for Array(Int) and Array(Array(Int)) *)
           let arr_reg   = newName "arr_reg"
           let size_reg  = newName "size_reg"
           let tmp_reg   = newName "tmp_reg"
           let i_reg     = newName "ind_var"
           let loop_beg  = newName "loop_beg"
           let loop_end  = newName "loop_end"

           let header1 = [ Mips.LW(size_reg, place, "0")
                         ; Mips.ADDI(arr_reg, place, "4")
                         ; Mips.MOVE(i_reg,"0")
                         ; Mips.LABEL(loop_beg)
                         ; Mips.SUB(tmp_reg,i_reg,size_reg)
                         ; Mips.BGEZ(tmp_reg, loop_end)
                         ]

           let header2 = match getElemSize elem_type with
                           | One  -> [ Mips.LB(tmp_reg,arr_reg,"0")
                                     ; Mips.ADDI(arr_reg,arr_reg,"1")
                                     ]
                           | Four -> [ Mips.LW(tmp_reg,arr_reg,"0")
                                     ; Mips.ADDI(arr_reg,arr_reg,"4")
                                     ]

           (* create a fake Fasto node corresponding to the array elem
              and call compileExp recursively to generate code to print the
              element *)
           let elem_reg  = newName "ft_elem_reg"
           let new_vtab  = SymTab.bind elem_reg tmp_reg vtable
           let fastoexp : TypedExp = Write(Var(elem_reg, pos), elem_type, pos)
           let elem_code = compileExp fastoexp new_vtab tmp_reg

           codeexp @ header1 @ header2 @ elem_code @
            [ Mips.ADDI(i_reg, i_reg, "1")
            ; Mips.J loop_beg
            ; Mips.LABEL loop_end
            ]

  (* Comparison checking, later similar code for And and Or. *)
  | Equal (e1, e2, pos) ->
      let t1 = newName "eq_L"
      let t2 = newName "eq_R"
      let code1 = compileExp e1 vtable t1
      let code2 = compileExp e2 vtable t2
      let falseLabel = newName "false"
      code1 @ code2 @
       [ Mips.LI (place,"0")
       ; Mips.BNE (t1,t2,falseLabel)
       ; Mips.LI (place,"1")
       ; Mips.LABEL falseLabel
       ]

  | Less (e1, e2, pos) ->
      let t1 = newName"lt_L"
      let t2 = newName"lt_R"
      let code1 = compileExp e1 vtable t1
      let code2 = compileExp e2 vtable t2
      code1 @ code2 @ [Mips.SLT (place,t1,t2)]

  (* TODO project task 1:
        Look in `AbSyn.fs` for the expression constructors of `And` and `Or`.
        The implementation of `And` and `Or` is more complicated than `Plus`
        because you need to ensure the short-circuit semantics, e.g.,
        in `e1 || e2` if the execution of `e1` will evaluate to `true` then 
        the code of `e2` must not be executed. Similar for `And` (&&). 
  *)
  | And (e1, e2, pos) ->
      let t1 = newName "and_L"
      let t2 = newName "and_R"
      let falseLabel = newName "false"
      let endLabel = newName "false"
      let code1 = compileExp e1 vtable t1
      let code2 = compileExp e2 vtable t2
      in code1 @
        [Mips.BEQ (t1, "0", falseLabel)]
        @ code2 @
        [ Mips.BEQ (t2,"0", falseLabel)
        ; Mips.LI (place, "1")
        ; Mips.J endLabel
        ; Mips.LABEL falseLabel
        ; Mips.LI (place, "0")
        ; Mips.LABEL endLabel
        ]

  | Or (e1, e2, pos) ->
      let t1 = newName "or_L"
      let t2 = newName "or_R"
      let trueLabel = newName "true"
      let endLabel = newName "true"
      let code1 = compileExp e1 vtable t1
      let code2 = compileExp e2 vtable t2
      in code1 @
        [Mips.BNE (t1, "0", trueLabel)]
        @ code2 @
        [ Mips.BNE (t2,"0", trueLabel)
        ; Mips.LI (place, "0")
        ; Mips.J endLabel
        ; Mips.LABEL trueLabel
        ; Mips.LI (place, "1")
        ; Mips.LABEL endLabel
        ]

  (* Indexing:
     1. generate code to compute the index
     2. check index within bounds
     3. add the start address with the index
     4. get the element at that address
   *)
  | Index (arr_name, i_exp, ty, pos) ->
      let ind_reg  = newName "arr_ind"
      let ind_code = compileExp i_exp vtable ind_reg
      let arr_reg  = newName "arr_reg"

      (* Let arr_reg be the start of the data segment *)
      let arr_beg =
            match SymTab.lookup arr_name vtable with
              | None -> raise (MyError ("Name " + arr_name + " not found", pos))
              | Some reg_name -> reg_name
      let init_code = [ Mips.ADDI(arr_reg, arr_beg, "4") ]

      (* code to check bounds *)
      let check_code = checkBounds(arr_beg, ind_reg, pos)

      (* for INT/ARRAY: ind *= 4 else ind is unchanged *)
      (* array_var += index; place = *array_var *)
      let load_code =
            if ty = Char || ty = Bool
            then [ Mips.ADD(arr_reg, arr_reg, ind_reg)
                 ; Mips.LB(place, arr_reg, "0")
                 ]
            else [ Mips.SLL(ind_reg, ind_reg, "2")
                 ; Mips.ADD(arr_reg, arr_reg, ind_reg)
                 ; Mips.LW(place, arr_reg, "0")
                 ]
      ind_code @ init_code @ check_code @ load_code

  (* Second-Order Array Combinators (SOACs):
     iota, map, reduce
  *)
  | Iota (n_exp, (line, _)) ->
      let size_reg = newName "size_reg"
      let n_code = compileExp n_exp vtable size_reg
      (* size_reg is now the integer n. *)

      (* Check that array size N >= 0:
         if N - 1 >= 0 then jumpto safe_lab
         jumpto "_IllegalArrSizeError_"
         safe_lab: ...
      *)
      let safe_lab = newName "safe_lab"
      let checksize = [ Mips.ADDI (size_reg, size_reg, "-1")
                      ; Mips.BGEZ (size_reg, safe_lab)
                      ; Mips.LI ("5", makeConst line)
                      ; Mips.J "_IllegalArrSizeError_"
                      ; Mips.LABEL (safe_lab)
                      ; Mips.ADDI (size_reg, size_reg, "1")
                      ]

      let addr_reg = newName "addr_reg"
      let i_reg = newName "i_reg"
      let init_regs = [ Mips.ADDI (addr_reg, place, "4")
                      ; Mips.MOVE (i_reg, "0") ]
      (* addr_reg is now the position of the first array element. *)

      (* Run a loop.  Keep jumping back to loop_beg until it is not the
         case that i_reg < size_reg, and then jump to loop_end. *)
      let loop_beg = newName "loop_beg"
      let loop_end = newName "loop_end"
      let tmp_reg = newName "tmp_reg"
      let loop_header = [ Mips.LABEL (loop_beg)
                        ; Mips.SUB (tmp_reg, i_reg, size_reg)
                        ; Mips.BGEZ (tmp_reg, loop_end)
                        ]
      (* iota is just 'arr[i] = i'.  arr[i] is addr_reg. *)
      let loop_iota   = [ Mips.SW (i_reg, addr_reg, "0") ]
      let loop_footer = [ Mips.ADDI (addr_reg, addr_reg, "4")
                        ; Mips.ADDI (i_reg, i_reg, "1")
                        ; Mips.J loop_beg
                        ; Mips.LABEL loop_end
                        ]
      n_code
       @ checksize
       @ dynalloc (size_reg, place, Int)
       @ init_regs
       @ loop_header
       @ loop_iota
       @ loop_footer

  | Range (a, n, s, pos) ->
      failwith "Unimplemented code generation of range"
  
  (* reduce(f, acc, {x1, x2, ...}) = f(..., f(x2, f(x1, acc))) *)
  | Reduce (binop, acc_exp, arr_exp, tp, pos) ->
      let arr_reg  = newName "arr_reg"   (* address of array *)
      let size_reg = newName "size_reg"  (* size of input array *)
      let i_reg    = newName "ind_var"   (* loop counter *)
      let tmp_reg  = newName "tmp_reg"   (* several purposes *)
      let loop_beg = newName "loop_beg"
      let loop_end = newName "loop_end"

      let arr_code = compileExp arr_exp vtable arr_reg
      let header1 = [ Mips.LW(size_reg, arr_reg, "0") ]

      (* Compile initial value into place (will be updated below) *)
      let acc_code = compileExp acc_exp vtable place

      (* Set arr_reg to address of first element instead. *)
      (* Set i_reg to 0. While i < size_reg, loop. *)
      let loop_code =
              [ Mips.ADDI(arr_reg, arr_reg, "4")
              ; Mips.MOVE(i_reg, "0")
              ; Mips.LABEL(loop_beg)
              ; Mips.SUB(tmp_reg, i_reg, size_reg)
              ; Mips.BGEZ(tmp_reg, loop_end)
              ]
      (* Load arr[i] into tmp_reg *)
      let load_code =
              match getElemSize tp with
                | One  -> [ Mips.LB   (tmp_reg, arr_reg, "0")
                          ; Mips.ADDI (arr_reg, arr_reg, "1")
                          ]
                | Four -> [ Mips.LW   (tmp_reg, arr_reg, "0")
                          ; Mips.ADDI (arr_reg, arr_reg, "4")
                          ]
          (* place := binop(tmp_reg, place) *)
      let apply_code =
              applyFunArg(binop, [place; tmp_reg], vtable, place, pos)

      arr_code @ header1 @ acc_code @ loop_code @ load_code @ apply_code @
         [ Mips.ADDI(i_reg, i_reg, "1")
         ; Mips.J loop_beg
         ; Mips.LABEL loop_end
         ]

  (* TODO project task 2: 
        `replicate (n, a)`
        `map (f, arr)`
        `scan(f, ne, arr)`
     Look in `AbSyn.fs` for the shape of expression constructors
        `Replicate`, `Map`, `Scan`.
     General Hint: write down on a piece of paper the C-like pseudocode 
        for implementing them, then translate that to Mips pseudocode.
     To allocate heap space for an array you may use `dynalloc` defined
        above. For example, if `sz_reg` is a register containing an integer `n`,
        and `ret_type` is the element-type of the to-be-allocated array, then
        `dynalloc (sz_reg, arr_reg, ret_type)` will alocate enough space for
        an n-element array of element-type `ret_type` (including the first
        word that holds the length, and the necessary allignment padding), and
        will place in register `arr_reg` the start address of the new array.
        Since you need to allocate space for the result arrays of `Replicate`,
        `Map` and `Scan`, then `arr_reg` should probably be `place` ...
     
     `replicate(n,a)`: You should allocate a new (result) array, and execute a 
        loop of count `n`, in which you store the value hold into the register
        corresponding to `a` into each memory location corresponding to an 
        element of the result array.
        If `n` is less than `0` then remember to terminate the program with
        an error -- see implementation of `iota`.        
  *)
  | Replicate (n_exp, a_exp, el_tp, pos) ->
      let t_reg = newName "t_reg"
      let x_reg = newName "x_reg"
      let i_reg = newName "i_reg"
      let n_reg = newName "n_reg"
      let a_reg = newName "a_reg"
      let loop_beg  = newName "loop_beg"
      let loop_end  = newName "loop_end"
      
      let n_code = compileExp n_exp vtable n_reg
      let a_code = compileExp a_exp vtable a_reg
      let alloc_code = dynalloc (n_reg, place, el_tp)

      let loop_code_0 = [ Mips.ADDI(x_reg, place, "4")
                          ; Mips.MOVE(i_reg, "0")
                          ; Mips.LABEL(loop_beg)
                          ; Mips.SUB(t_reg, i_reg, n_reg)
                          ; Mips.BGEZ(t_reg, loop_end)
                          ; Mips.ADDI(i_reg, i_reg, "4")
                          ]

      let loop_code_1 =
           match getElemSize el_tp with
               | One  -> [ Mips.SB (a_reg, x_reg, "0")
                           ; Mips.ADDI(x_reg, x_reg, "1")
                           ]
               | Four -> [ Mips.SW(a_reg, x_reg,"0")
                           ; Mips.ADDI(x_reg, x_reg,"4")
                           ]

      n_code
       @ a_code
       @ alloc_code
       @ loop_code_0
       @ loop_code_1
       @ [Mips.J loop_beg; Mips.LABEL(loop_end)]

<<<<<<< HEAD

               

=======
>>>>>>> aa2a82f7
  (* TODO project task 2: see also the comment to replicate.
     `map(f, arr)`:  has some similarity with the implementation of iota.
     Use `applyFunArg` to call `f(a)` in a loop, for every element `a` of `arr`.
     It is useful to maintain two array iterators: one for the input array `arr`
     and one for the result array.
  *)
  | Map (_, _, _, _, _) ->
      failwith "Unimplemented code generation of map"

  (* TODO project task 2: see also the comment to replicate.
     `scan(f, ne, arr)`: you can inspire yourself from the implementation of 
        `reduce`, but in the case of `scan` you will need to also maintain
        an iterator through the result array, and write the accumulator in
        the current location of the result iterator at every iteration of
        the loop.
  *)
  | Scan (farg, acc_exp, arr_exp, tp, pos) ->
      let  arr_reg   = newName "arr_reg"   // Address of array 
      let  size_reg  = newName "size_reg"  // original array Size 
      let  i_reg     = newName "i_reg"     // Counter. 
      let  new_size  = newName "new_size"  // Size, new array. 
      let  tmp_reg   = newName "tmp_reg"   // Temp register
      let  res_reg   = newName "res_reg"   // reserved register
      let  startLabel = newName "startLabel" // Start label.
      let  endLabel   = newName "endLabel"   // end label.
      let  neu_ele    = newName "neu_ele"    // Neutral element, see the report for explanation.
      let  eleReadReg = newName "eleReadReg" // readable element.
      let  eleWriteReg = newName "eleWriteReg" // Where to write the final element. 

          let arr_code  = compileExp arr_exp vtable arr_reg
          let getSize  = [ Mips.LW (size_reg, arr_reg, "0") ]
          let comSize = [ Mips.ADDI (new_size, size_reg, "1") ]
          let neuCode  = compileExp acc_exp vtable neu_ele

          let setRead_Write   = case getElemSize tp of
                            One  => [ Mips.ADDI (eleReadReg, arr_reg, "4")
                                    , Mips.ADDI (eleWriteReg, place, "5") ]
                          | Four => [ Mips.ADDI (eleReadReg, arr_reg, "4")
                                    , Mips.ADDI (eleWriteReg, place, "8") ]

          let whileStart = case getElemSize tp of
                            One  => [ Mips.LI (i_reg, "0")
                                    , Mips.SB (neu_ele, place, "4") ]
                          | Four => [ Mips.LI (i_reg, "0")
                                    , Mips.SW (neu_ele, place, "4") ]

          let whileCond = [ Mips.LABEL startLabel
                          , Mips.SLT (tmp_reg, i_reg, size_reg)
                          , Mips.BEQ (tmp_reg, "0", endLabel) ]

          let whileLoop = case getElemSize tp of
                            One  => [ Mips.LB (res_reg, eleReadReg, "0")
                                    , Mips.LB (tmp_reg, eleWriteReg, "-1") ]
                                    @ applyFunArg(farg, [tmp_reg, res_reg],
                                                  vtable, res_reg, pos)
                                    @ [ Mips.SB (res_reg, eleWriteReg, "0")
                                    , Mips.ADDI (eleReadReg, eleReadReg, "1")
                                    , Mips.ADDI (eleWriteReg, eleWriteReg, "1")
                                    , Mips.ADDI (i_reg, i_reg, "1")
                                    , Mips.J startLabel ]
                          | Four => [ Mips.LW (res_reg, eleReadReg, "0")
                                    , Mips.LW (tmp_reg, eleWriteReg, "-4") ]
                                    @ applyFunArg(farg, [tmp_reg, res_reg],
                                                  vtable, res_reg, pos)
                                    @ [ Mips.SW (res_reg, eleWriteReg, "0")
                                    , Mips.ADDI (eleReadReg, eleReadReg, "4")
                                    , Mips.ADDI (eleWriteReg, eleWriteReg, "4")
                                    , Mips.ADDI (i_reg, i_reg, "1")
                                    , Mips.J startLabel ]

          let whileEndLabel = [ Mips.LABEL endLabel ]

      in arr_code  @ 
         [getSize   // Save size of input array to size_reg. 
         ; comSize   // size of new arr. 
         ; neuCode    // the neutral element evaluated 
         ; dynalloc (new_size, place, tp)  // dunamic allocation of space.
         ; setRead_Write    // Read and Write to registers
         ; whileStart  // while loop start.
         ; whileCond  // test the while condition
         ; whileLoop  // the while loop core.
         ; whileEndLabel  // End label for the while loop.
]
         
and applyFunArg ( ff     : TypedFunArg
                , args   : Mips.reg list
                , vtable : VarTable
                , place  : Mips.reg
                , pos    : Position
                ) : Mips.Instruction list =
  match ff with
    | FunName s ->
          let tmp_reg = newName "tmp_reg"
          applyRegs(s, args, tmp_reg, pos) @ [Mips.MOVE(place, tmp_reg)]

    | Lambda (_, parms, body, lampos) ->
          let rec bindParams parms args vtable' =
              match (parms, args) with
                | (Param (pname,_)::parms', arg::args') ->
                      bindParams parms' args' (SymTab.bind pname arg vtable')
                | _ -> vtable'
          let vtable' = bindParams parms args vtable
          let t = newName "fun_arg_res"
          compileExp body vtable' t @ [ Mips.MOVE(place, t) ]

(* compile condition *)
and compileCond  (c      : TypedExp)
                 (vtable : VarTable)
                 (tlab   : Mips.addr)
                 (flab   : Mips.addr)
               : Mips.Instruction list =
  let t1 = newName "cond"
  let code1 = compileExp c vtable t1
  code1 @ [Mips.BNE (t1, "0", tlab); Mips.J flab]

(* compile let declaration *)
and compileDec  (dec : TypedDec)
                (vtable : VarTable)
              : (Mips.Instruction list * VarTable) =
      let (Dec (s,e,pos)) = dec
      let t = newName "letBind"
      let code = compileExp e vtable t
      let new_vtable = SymTab.bind s t vtable
      (code, new_vtable)

(* code for saving and restoring callee-saves registers *)
let rec stackSave (currentReg  : int)
                  (maxReg      : int)
                  (savecode    : Mips.Instruction list)
                  (restorecode : Mips.Instruction list)
                  (offset      : int)
                : (Mips.Instruction list * Mips.Instruction list * int) =
    if currentReg > maxReg
    then (savecode, restorecode, offset)  (* done *)
    else stackSave (currentReg+1)
                   maxReg
                   (Mips.SW (makeConst currentReg,
                               SP,
                               makeConst offset)
                    :: savecode) (* save register *)
                   (Mips.LW (makeConst currentReg,
                               SP,
                               makeConst offset)
                    :: restorecode) (* restore register *)
                   (offset-4) (* adjust offset *)

(* add function arguments to symbol table *)
and getArgs  (parms   : Param list)
             (vtable  : VarTable)
             (nextReg : int)
           : (Mips.Instruction list * VarTable) =
  match parms with
    | [] -> ([], vtable)
    | (Param (v,_)::vs) ->
       if nextReg > maxCaller
       then raise (MyError ("Passing too many arguments!", (0,0)))
       else let vname = newName ("param_" + v)
            let vtable1 = SymTab.bind v vname vtable (*   (v,vname)::vtable   *)
            let (code2,vtable2) = getArgs vs vtable1 (nextReg + 1)
            ([Mips.MOVE (vname, makeConst nextReg)] @ code2, vtable2)

(* compile function declaration *)
and compileFun (fundec : TypedFunDec) : Mips.Prog =
    let (FunDec (fname, resty, args, exp, (line,col))) = fundec
    (* make a vtable from bound formal parameters,
         then evaluate expression in this context, return it *)
    (* arguments passed in registers, "move" into local vars. *)
    let (argcode, vtable_local) = getArgs args (SymTab.empty ()) minReg
    (* return value in register 2 *)
    let rtmp = newName (fname + "res")
    let returncode  = [Mips.MOVE ("2",rtmp)] (* move return val to R2 *)
    let body = compileExp exp vtable_local rtmp (* target expr *)
    let (body1, _, maxr, spilled) =
            RegAlloc.registerAlloc   (* call register allocator *)
                       (argcode @ body @ returncode)
                       (Set.singleton "2") 2 maxCaller maxReg 0
    let (savecode, restorecode, offset) = (* save/restore callee-saves *)
            stackSave (maxCaller+1) maxr [] [] (-8 + (-4 * spilled))
    [Mips.COMMENT ("Function " + fname);
     Mips.LABEL fname;       (* function label *)
     Mips.SW (RA, SP, "-4")] (* save return address *)
  @ savecode                 (* save callee-saves registers *)
  @ [Mips.ADDI (SP,SP,makeConst offset)]   (* SP adjustment *)
  @ body1                    (* code for function body *)
  @ [Mips.ADDI (SP,SP,makeConst (-offset))] (* move SP up *)
  @ restorecode              (* restore callee-saves registers *)
  @ [Mips.LW (RA, SP, "-4"); (* restore return addr *)
     Mips.JR (RA, [])]       (* return *)


(* compile program *)
let compile (funs : TypedProg) : Mips.Instruction list =
  let () = stringTable := [("_true","true"); ("_false","false")]
  let funsCode = List.concat (List.map compileFun funs)
  let (stringinit_sym, stringdata) =
      List.unzip (List.map buildString (!stringTable))
  let (stringinit,_,_,_) =
        match stringinit_sym with
            | [] -> ([],Set.empty,0,0)
            | _ -> RegAlloc.registerAlloc (* call register allocator *)
                     (List.concat stringinit_sym)
                     (Set.singleton "2") 2 maxCaller maxReg 0
  let mips_prog =
      [Mips.TEXT "0x00400000";
       Mips.GLOBL "main"]
      (* initialisation: heap pointer and string pointers *)
    @ (Mips.LA (HP, "_heap_"):: stringinit)
      (* jump to main (and stop after returning) *)
    @ [Mips.JAL ("main",[])]
    @ (* stop code *)
      [Mips.LABEL "_stop_";
       Mips.LI ("2","10"); (* syscall exit = 10 *)
       Mips.SYSCALL]
    @ (* code for functions *)
      funsCode
      (* pre-defined ord: char -> int and chr: int -> char *)
    @ [Mips.LABEL "ord"; (* char returned unmodified, interpreted as int *)
       Mips.JR (RA,[]);
       Mips.LABEL "chr"; (* int values are truncated to 8 bit (ASCII), *)
       Mips.ANDI ("2", "2", makeConst 255);
       Mips.JR (RA,[])]
      (* built-in read and write functions *)
    @ [Mips.LABEL "putint";     (* putint function *)
       Mips.ADDI(SP,SP,"-8");
       Mips.SW ("2",SP,"0");    (* save used registers *)
       Mips.SW ("4",SP,"4");
       Mips.MOVE ("4","2");     (* convention: number to be written in r2 *)
       Mips.LI ("2","1");       (* write_int syscall *)
       Mips.SYSCALL;
       Mips.LI ("2","4");       (* writestring syscall *)
       Mips.LA("4","_space_");
       Mips.SYSCALL;            (* write CR *)
       Mips.LW ("2",SP,"0");    (* reload used registers *)
       Mips.LW ("4",SP,"4");
       Mips.ADDI(SP,SP,"8");
       Mips.JR (RA,[]);

       Mips.LABEL "getint";     (* getint function *)
       Mips.LI ("2","5");       (* read_int syscall *)
       Mips.SYSCALL;
       Mips.JR (RA,[])]
    @ (* putchar *)
      [ Mips.LABEL "putchar";
        Mips.ADDI(SP,SP,"-8");   (* make space for 2 registers on the stack *)
        Mips.SW ("2",SP,"0");    (* save registers $2 and $4 to stack *)
        Mips.SW ("4",SP,"4");
        Mips.MOVE ("4","2");     (* put char in $4 for syscall to work on *)
        Mips.LI("2", "11");      (* put syscall 11 (= putchar) in $2 *)
        Mips.SYSCALL;
        Mips.LI ("2","4");       (* put syscall 4 (= putstring) in $2 *)
        Mips.LA("4","_space_");  (* the string we'll write is a space *)
        Mips.SYSCALL;
        Mips.LW ("2",SP,"0");    (* reload registers $2 and $4 from stack *)
        Mips.LW ("4",SP,"4");
        Mips.ADDI(SP,SP,"8");    (* free stack space again *)
        Mips.JR (RA,[])
      ]
    @ (* getchar *)
      [ Mips.LABEL "getchar";
        Mips.ADDI(SP,SP,"-8");   (* make space for 2 registers on the stack *)
        Mips.SW ("4",SP,"0");    (* save registers $4 and $5 to stack *)
        Mips.SW ("5",SP,"4");
        Mips.LI("2", "12");      (* put syscall 12 (= getchar) in $2 *)
        Mips.SYSCALL;
        Mips.MOVE("5","2");      (* temporarily move the result in reg $5*)
        Mips.LI ("2","4");       (* writestring syscall *)
        Mips.LA("4","_cr_");
        Mips.SYSCALL;            (* write CR *)
        Mips.MOVE("2", "5");     (* put the result back in $2*)
        Mips.LW ("4", SP, "0");  (* restore registers *)
        Mips.LW ("5", SP, "4");
        Mips.ADDI(SP,SP,"8");    (* free stack space again *)
        Mips.JR (RA,[])
      ]
    @ (* putstring *)
      [ Mips.LABEL "putstring";
        Mips.ADDI(SP,  SP, "-16");   (* make space on stack for registers *)
        Mips.SW  ("2", SP, "0");     (* save registers $2,$4,$5,$6 to stack *)
        Mips.SW  ("4", SP, "4");
        Mips.SW  ("5", SP, "8");
        Mips.SW  ("6", SP, "12");
        Mips.LW  ("4", "2", "0");    (* $4 := size($2)    *)
        Mips.ADDI("5", "2", "4");    (* $5 := $4 + 4      *)
        Mips.ADD ("6", "5", "4");    (* $6 := $4 + $5     *)
        Mips.LI  ("2", "11");        (* put syscall 11 (= putchar) in $2 *)
        Mips.LABEL "putstring_begin";
        Mips.SUB ("4", "5", "6");         (* $4 := $5 - $6     *)
        Mips.BGEZ("4", "putstring_done"); (* while ($4 > 0) {  *)
          Mips.LB("4", "5", "0");         (*   $4 := M[$5]     *)
          Mips.SYSCALL;                   (*   putchar($4)     *)
          Mips.ADDI("5", "5", "1");       (*   $5 := $5 + 1    *)
          Mips.J "putstring_begin";       (* }                 *)
        Mips.LABEL "putstring_done";
        Mips.LW ("2", SP, "0");      (* restore registers $2,$4,$5,$6 *)
        Mips.LW ("4", SP, "4");
        Mips.LW ("5", SP, "8");
        Mips.LW ("6", SP, "12");
        Mips.ADDI(SP, SP, "16");     (* free stack space again *)
        Mips.JR (RA,[])
      ]
    @ (* fixed error code for indexing errors *)
      [Mips.LABEL "_IllegalArrSizeError_";
       Mips.LA ("4","_IllegalArrSizeString_");
       Mips.LI ("2","4"); Mips.SYSCALL; (* print string *)
       Mips.MOVE ("4","5");
       Mips.LI ("2","1"); Mips.SYSCALL; (* print line number *)
       Mips.LA ("4","_cr_");
       Mips.LI ("2","4"); Mips.SYSCALL; (* print CR *)
       Mips.J "_stop_";
      (* Fixed data (for error message) *)
       Mips.DATA "";
       Mips.LABEL "_cr_";       (* carriage return string *)
       Mips.ASCIIZ "\n";
       Mips.LABEL "_space_";
       Mips.ASCIIZ " ";
       Mips.LABEL "_IllegalArrSizeString_";
       Mips.ASCIIZ "Error: Array size less or equal to 0 at line "]
      (* String literals *)
     @ (Mips.COMMENT "String Literals" ::
        List.concat stringdata)
      (* Heap (to allocate arrays in, word-aligned) *)
     @ [Mips.ALIGN "2";
        Mips.LABEL "_heap_";
        Mips.SPACE "100000"]
  mips_prog
<|MERGE_RESOLUTION|>--- conflicted
+++ resolved
@@ -645,12 +645,6 @@
        @ loop_code_1
        @ [Mips.J loop_beg; Mips.LABEL(loop_end)]
 
-<<<<<<< HEAD
-
-               
-
-=======
->>>>>>> aa2a82f7
   (* TODO project task 2: see also the comment to replicate.
      `map(f, arr)`:  has some similarity with the implementation of iota.
      Use `applyFunArg` to call `f(a)` in a loop, for every element `a` of `arr`.
@@ -680,60 +674,60 @@
       let  eleReadReg = newName "eleReadReg" // readable element.
       let  eleWriteReg = newName "eleWriteReg" // Where to write the final element. 
 
-          let arr_code  = compileExp arr_exp vtable arr_reg
-          let getSize  = [ Mips.LW (size_reg, arr_reg, "0") ]
-          let comSize = [ Mips.ADDI (new_size, size_reg, "1") ]
-          let neuCode  = compileExp acc_exp vtable neu_ele
-
-          let setRead_Write   = case getElemSize tp of
-                            One  => [ Mips.ADDI (eleReadReg, arr_reg, "4")
-                                    , Mips.ADDI (eleWriteReg, place, "5") ]
-                          | Four => [ Mips.ADDI (eleReadReg, arr_reg, "4")
-                                    , Mips.ADDI (eleWriteReg, place, "8") ]
-
-          let whileStart = case getElemSize tp of
-                            One  => [ Mips.LI (i_reg, "0")
-                                    , Mips.SB (neu_ele, place, "4") ]
-                          | Four => [ Mips.LI (i_reg, "0")
-                                    , Mips.SW (neu_ele, place, "4") ]
-
-          let whileCond = [ Mips.LABEL startLabel
-                          , Mips.SLT (tmp_reg, i_reg, size_reg)
-                          , Mips.BEQ (tmp_reg, "0", endLabel) ]
-
-          let whileLoop = case getElemSize tp of
-                            One  => [ Mips.LB (res_reg, eleReadReg, "0")
-                                    , Mips.LB (tmp_reg, eleWriteReg, "-1") ]
-                                    @ applyFunArg(farg, [tmp_reg, res_reg],
+      let arr_code  = compileExp arr_exp vtable arr_reg
+      let getSize  = [ Mips.LW (size_reg, arr_reg, "0") ]
+      let comSize = [ Mips.ADDI (new_size, size_reg, "1") ]
+      let neuCode  = compileExp acc_exp vtable neu_ele
+
+      let setRead_Write = match getElemSize tp with
+                            One  -> [ Mips.ADDI (eleReadReg, arr_reg, "4")
+                                    ; Mips.ADDI (eleWriteReg, place, "5") ]
+                          | Four -> [ Mips.ADDI (eleReadReg, arr_reg, "4")
+                                    ; Mips.ADDI (eleWriteReg, place, "8") ]
+
+      let whileStart = match getElemSize tp with
+                            One  -> [ Mips.LI (i_reg, "0")
+                                    ; Mips.SB (neu_ele, place, "4") ]
+                          | Four -> [ Mips.LI (i_reg, "0")
+                                    ; Mips.SW (neu_ele, place, "4") ]
+
+      let whileCond = [ Mips.LABEL startLabel
+                          ; Mips.SLT (tmp_reg, i_reg, size_reg)
+                          ; Mips.BEQ (tmp_reg, "0", endLabel) ]
+
+      let whileLoop = match getElemSize tp with
+                            One  -> [ Mips.LB (res_reg, eleReadReg, "0")
+                                    ; Mips.LB (tmp_reg, eleWriteReg, "-1") ]
+                                    @ applyFunArg(farg, [res_reg],
                                                   vtable, res_reg, pos)
                                     @ [ Mips.SB (res_reg, eleWriteReg, "0")
-                                    , Mips.ADDI (eleReadReg, eleReadReg, "1")
-                                    , Mips.ADDI (eleWriteReg, eleWriteReg, "1")
-                                    , Mips.ADDI (i_reg, i_reg, "1")
-                                    , Mips.J startLabel ]
-                          | Four => [ Mips.LW (res_reg, eleReadReg, "0")
-                                    , Mips.LW (tmp_reg, eleWriteReg, "-4") ]
-                                    @ applyFunArg(farg, [tmp_reg, res_reg],
+                                    ; Mips.ADDI (eleReadReg, eleReadReg, "1")
+                                    ; Mips.ADDI (eleWriteReg, eleWriteReg, "1")
+                                    ; Mips.ADDI (i_reg, i_reg, "1")
+                                    ; Mips.J startLabel ]
+                          | Four -> [ Mips.LW (res_reg, eleReadReg, "0")
+                                    ; Mips.LW (tmp_reg, eleWriteReg, "-4") ]
+                                    @ applyFunArg(farg, [res_reg],
                                                   vtable, res_reg, pos)
                                     @ [ Mips.SW (res_reg, eleWriteReg, "0")
-                                    , Mips.ADDI (eleReadReg, eleReadReg, "4")
-                                    , Mips.ADDI (eleWriteReg, eleWriteReg, "4")
-                                    , Mips.ADDI (i_reg, i_reg, "1")
-                                    , Mips.J startLabel ]
-
-          let whileEndLabel = [ Mips.LABEL endLabel ]
+                                    ; Mips.ADDI (eleReadReg, eleReadReg, "4")
+                                    ; Mips.ADDI (eleWriteReg, eleWriteReg, "4")
+                                    ; Mips.ADDI (i_reg, i_reg, "1")
+                                    ; Mips.J startLabel ]
+
+      let whileEndLabel = [ Mips.LABEL endLabel ]
 
       in arr_code  @ 
-         [getSize   // Save size of input array to size_reg. 
-         ; comSize   // size of new arr. 
-         ; neuCode    // the neutral element evaluated 
-         ; dynalloc (new_size, place, tp)  // dunamic allocation of space.
-         ; setRead_Write    // Read and Write to registers
-         ; whileStart  // while loop start.
-         ; whileCond  // test the while condition
-         ; whileLoop  // the while loop core.
-         ; whileEndLabel  // End label for the while loop.
-]
+          getSize @  // Save size of input array to size_reg. 
+          comSize @  // size of new arr. 
+          neuCode @   // the neutral element evaluated 
+          dynalloc (new_size, place, tp) @  // dunamic allocation of space.
+          setRead_Write @   // Read and Write to registers
+          whileStart @ // while loop start.
+          whileCond @ // test the while condition
+          whileLoop @ // the while loop core.
+          whileEndLabel  // End label for the while loop.
+          
          
 and applyFunArg ( ff     : TypedFunArg
                 , args   : Mips.reg list
